/* Copyright (C) 2009-2013 Codership Oy <info@codership.com>

   This program is free software; you can redistribute it and/or modify
   it under the terms of the GNU General Public License as published by
   the Free Software Foundation; version 2 of the License.

   This program is distributed in the hope that it will be useful,
   but WITHOUT ANY WARRANTY; without even the implied warranty of
   MERCHANTABILITY or FITNESS FOR A PARTICULAR PURPOSE.  See the
   GNU General Public License for more details.

   You should have received a copy of the GNU General Public License along
   with this program; if not, write to the Free Software Foundation, Inc.,
   51 Franklin Street, Fifth Floor, Boston, MA 02110-1301 USA.
 */

/*!
  @file wsrep API declaration.

  HOW TO READ THIS FILE.

  Due to C language rules this header layout doesn't lend itself to intuitive
  reading. So here's the scoop: in the end this header declares two main types:

  * struct wsrep_init_args

  and

  * struct wsrep

  wsrep_init_args contains initialization parameters for wsrep provider like
  names, addresses, etc. and pointers to callbacks. The callbacks will be called
  by provider when it needs to do something application-specific, like log a
  message or apply a writeset. It should be passed to init() call from
  wsrep API. It is an application part of wsrep API contract.

  struct wsrep is the interface to wsrep provider. It contains all wsrep API
  calls. It is a provider part of wsrep API contract.

  Finally, wsrep_load() method loads (dlopens) wsrep provider library. It is
  defined in wsrep_loader.c unit and is part of libwsrep.a (which is not a
  wsrep provider, but a convenience library).

  wsrep_unload() does the reverse.

*/
#ifndef WSREP_H
#define WSREP_H

#include <stdint.h>
#include <stdbool.h>
#include <stdlib.h>
#include <unistd.h>
#include <time.h>

#ifdef __cplusplus
extern "C" {
#endif

/**************************************************************************
 *                                                                        *
 *                       wsrep replication API                            *
 *                                                                        *
 **************************************************************************/

#define WSREP_INTERFACE_VERSION "26"

/*! Empty backend spec */
#define WSREP_NONE "none"


/*!
 * @brief log severity levels, passed as first argument to log handler
 */
typedef enum wsrep_log_level
{
    WSREP_LOG_FATAL, //!< Unrecoverable error, application must quit.
    WSREP_LOG_ERROR, //!< Operation failed, must be repeated.
    WSREP_LOG_WARN,  //!< Unexpected condition, but no operational failure.
    WSREP_LOG_INFO,  //!< Informational message.
    WSREP_LOG_DEBUG  //!< Debug message. Shows only of compiled with debug.
} wsrep_log_level_t;

/*!
 * @brief error log handler
 *
 *        All messages from wsrep provider are directed to this
 *        handler, if present.
 *
 * @param level   log level
 * @param message log message
 */
typedef void (*wsrep_log_cb_t)(wsrep_log_level_t, const char *);


/*!
 *  Certain provider capabilities application may want to know about
 */
#define WSREP_CAP_MULTI_MASTER          ( 1ULL << 0 )
#define WSREP_CAP_CERTIFICATION         ( 1ULL << 1 )
#define WSREP_CAP_PARALLEL_APPLYING     ( 1ULL << 2 )
#define WSREP_CAP_TRX_REPLAY            ( 1ULL << 3 )
#define WSREP_CAP_ISOLATION             ( 1ULL << 4 )
#define WSREP_CAP_PAUSE                 ( 1ULL << 5 )
#define WSREP_CAP_CAUSAL_READS          ( 1ULL << 6 )
#define WSREP_CAP_CAUSAL_TRX            ( 1ULL << 7 )
#define WSREP_CAP_INCREMENTAL_WRITESET  ( 1ULL << 8 )
#define WSREP_CAP_SESSION_LOCKS         ( 1ULL << 9 )
#define WSREP_CAP_DISTRIBUTED_LOCKS     ( 1ULL << 10 )
#define WSREP_CAP_CONSISTENCY_CHECK     ( 1ULL << 11 )
#define WSREP_CAP_UNORDERED             ( 1ULL << 12 )
#define WSREP_CAP_ANNOTATION            ( 1ULL << 13 )
#define WSREP_CAP_PREORDERED            ( 1ULL << 14 )
#define WSREP_CAP_STREAMING             ( 1ULL << 15 )
#define WSREP_CAP_SNAPSHOT              ( 1ULL << 16 )
#define WSREP_CAP_NBO                   ( 1ULL << 17 )

typedef uint32_t wsrep_cap_t; //!< capabilities bitmask

/*!
 * Writeset flags
 *
 * TRX_END      the writeset and all preceding writesets must be committed
 * ROLLBACK     all preceding writesets in a transaction must be rolled back
 * ISOLATION    the writeset must be applied AND committed in isolation
 * PA_UNSAFE    the writeset cannot be applied in parallel
 * COMMUTATIVE  the order in which the writeset is applied does not matter
 * NATIVE       the writeset contains another writeset in this provider format
 *
 * TRX_START    shall be set on the first trx fragment by provider
 * TRX_PREPARE  shall be set on the fragment which prepares the transaction
 *
 * Note that some of the flags are mutually exclusive (e.g. TRX_END and
 * ROLLBACK).
 */
#define WSREP_FLAG_TRX_END              ( 1ULL << 0 )
#define WSREP_FLAG_ROLLBACK             ( 1ULL << 1 )
#define WSREP_FLAG_ISOLATION            ( 1ULL << 2 )
#define WSREP_FLAG_PA_UNSAFE            ( 1ULL << 3 )
#define WSREP_FLAG_COMMUTATIVE          ( 1ULL << 4 )
#define WSREP_FLAG_NATIVE               ( 1ULL << 5 )
<<<<<<< HEAD
#define WSREP_FLAG_TRX_START            ( 1ULL << 6 )
#define WSREP_FLAG_TRX_PREPARE          ( 1ULL << 7 )
#define WSREP_FLAG_SNAPSHOT             ( 1ULL << 8 )

#define WSREP_FLAGS_LAST                WSREP_FLAG_SNAPSHOT
#define WSREP_FLAGS_MASK                ((WSREP_FLAGS_LAST << 1) - 1)
=======
#define WSREP_FLAG_IMPLICIT_DEPS        ( 1ULL << 9 )
>>>>>>> a4af4be2


typedef uint64_t wsrep_trx_id_t;  //!< application transaction ID
typedef uint64_t wsrep_conn_id_t; //!< application connection ID
typedef int64_t  wsrep_seqno_t;   //!< sequence number of a writeset, etc.
#ifdef __cplusplus
typedef bool     wsrep_bool_t;
#else
typedef _Bool    wsrep_bool_t;    //!< should be the same as standard (C99) bool
#endif /* __cplusplus */

/*! undefined seqno */
#define WSREP_SEQNO_UNDEFINED (-1)


/*! wsrep provider status codes */
typedef enum wsrep_status
{
    WSREP_OK = 0,          //!< success
    WSREP_WARNING,         //!< minor warning, error logged
    WSREP_TRX_MISSING,     //!< transaction is not known by wsrep
    WSREP_TRX_FAIL,        //!< transaction aborted, server can continue
    WSREP_BF_ABORT,        //!< trx was victim of brute force abort
    WSREP_SIZE_EXCEEDED,   //!< data exceeded maximum supported size
    WSREP_CONN_FAIL,       //!< error in client connection, must abort
    WSREP_NODE_FAIL,       //!< error in node state, wsrep must reinit
    WSREP_FATAL,           //!< fatal error, server must abort
    WSREP_NOT_IMPLEMENTED, //!< feature not implemented
    WSREP_NOT_ALLOWED      //!< operation not allowed
} wsrep_status_t;


/*! wsrep callbacks status codes */
typedef enum wsrep_cb_status
{
    WSREP_CB_SUCCESS =  0, //!< success (as in "not critical failure")
    WSREP_CB_FAILURE       //!< critical failure (consistency violation)
    /* Technically, wsrep provider has no use for specific failure codes since
     * there is nothing it can do about it but abort execution. Therefore any
     * positive number shall indicate a critical failure. Optionally that value
     * may be used by provider to come to a consensus about state consistency
     * in a group of nodes. */
} wsrep_cb_status_t;


/*!
 * UUID type - for all unique IDs
 */
typedef union wsrep_uuid {
    uint8_t data[16];
    size_t  alignment;
} wsrep_uuid_t;

/*! Undefined UUID */
static const wsrep_uuid_t WSREP_UUID_UNDEFINED = {{0,}};

/*! UUID string representation length, terminating '\0' not included */
#define WSREP_UUID_STR_LEN 36

/*!
 * Scan UUID from string
 * @return length of UUID string representation or negative error code
 */
extern int
wsrep_uuid_scan (const char* str, size_t str_len, wsrep_uuid_t* uuid);

/*!
 * Print UUID to string
 * @return length of UUID string representation or negative error code
 */
extern int
wsrep_uuid_print (const wsrep_uuid_t* uuid, char* str, size_t str_len);

/*!
 * @brief Compare two UUIDs
 *
 * Performs a byte by byte comparison of lhs and rhs.
 * Returns 0 if lhs and rhs match, otherwise -1 or 1 according to the
 * difference of the first byte that differs in lsh and rhs.
 *
 * @return -1, 0, 1 if lhs is respectively smaller, equal, or greater than rhs
 */
extern int
wsrep_uuid_compare (const wsrep_uuid_t* lhs, const wsrep_uuid_t* rhs);

#define WSREP_MEMBER_NAME_LEN 32  //!< maximum logical member name length
#define WSREP_INCOMING_LEN    256 //!< max Domain Name length + 0x00


/*!
 * Global transaction identifier
 */
typedef struct wsrep_gtid
{
    wsrep_uuid_t  uuid;  /*!< History UUID */
    wsrep_seqno_t seqno; /*!< Sequence number */
} wsrep_gtid_t;

/*! Undefined GTID */
static const wsrep_gtid_t WSREP_GTID_UNDEFINED = {{{0, }}, -1};

/*! Minimum number of bytes guaranteed to store GTID string representation,
 * terminating '\0' not included (36 + 1 + 20) */
#define WSREP_GTID_STR_LEN 57


/*!
 * Scan GTID from string
 * @return length of GTID string representation or negative error code
 */
extern int
wsrep_gtid_scan(const char* str, size_t str_len, wsrep_gtid_t* gtid);

/*!
 * Print GTID to string
 * @return length of GTID string representation or negative error code
 */
extern int
wsrep_gtid_print(const wsrep_gtid_t* gtid, char* str, size_t str_len);

/*!
 * Source/server transaction ID (trx ID assigned at originating node)
 */
typedef struct wsrep_stid {
    wsrep_uuid_t      node;    //!< source node ID
    wsrep_trx_id_t    trx;     //!< local trx ID at source
    wsrep_conn_id_t   conn;    //!< local connection ID at source
} wsrep_stid_t;

/*!
 * Transaction meta data
 */
typedef struct wsrep_trx_meta
{
    wsrep_gtid_t  gtid;       /*!< Global transaction identifier */
    wsrep_stid_t  stid;       /*!< Source transaction identifier */
    wsrep_seqno_t depends_on; /*!< Sequence number of the last transaction
                                   this transaction may depend on */
} wsrep_trx_meta_t;

/*! Abstract data buffer structure */
typedef struct wsrep_buf
{
    const void* ptr; /*!< Pointer to data buffer */
    size_t      len; /*!< Length of buffer */
} wsrep_buf_t;

/*! Transaction handle struct passed for wsrep transaction handling calls */
typedef struct wsrep_ws_handle
{
    wsrep_trx_id_t trx_id; //!< transaction ID
    void*          opaque; //!< opaque provider transaction context data
} wsrep_ws_handle_t;

/*!
 * member status
 */
typedef enum wsrep_member_status {
    WSREP_MEMBER_UNDEFINED, //!< undefined state
    WSREP_MEMBER_JOINER,    //!< incomplete state, requested state transfer
    WSREP_MEMBER_DONOR,     //!< complete state, donates state transfer
    WSREP_MEMBER_JOINED,    //!< complete state
    WSREP_MEMBER_SYNCED,    //!< complete state, synchronized with group
    WSREP_MEMBER_ERROR,     //!< this and above is provider-specific error code
    WSREP_MEMBER_MAX
} wsrep_member_status_t;

/*!
 * static information about a group member (some fields are tentative yet)
 */
typedef struct wsrep_member_info {
    wsrep_uuid_t id;                           //!< group-wide unique member ID
    char         name[WSREP_MEMBER_NAME_LEN];  //!< human-readable name
    char         incoming[WSREP_INCOMING_LEN]; //!< address for client requests
} wsrep_member_info_t;

/*!
 * group status
 */
typedef enum wsrep_view_status {
    WSREP_VIEW_PRIMARY,      //!< primary group configuration (quorum present)
    WSREP_VIEW_NON_PRIMARY,  //!< non-primary group configuration (quorum lost)
    WSREP_VIEW_DISCONNECTED, //!< not connected to group, retrying.
    WSREP_VIEW_MAX
} wsrep_view_status_t;

/*!
 * view of the group
 */
typedef struct wsrep_view_info {
    wsrep_gtid_t        state_id;  //!< global state ID
    wsrep_seqno_t       view;      //!< global view number
    wsrep_view_status_t status;    //!< view status
    wsrep_cap_t         capabilities;//!< capabilities available in the view
    int                 my_idx;    //!< index of this member in the view
    int                 memb_num;  //!< number of members in the view
    int                 proto_ver; //!< application protocol agreed on the view
    wsrep_member_info_t members[1];//!< array of member information
} wsrep_view_info_t;


/*!
 * @brief connected to group
 *
 * This handler is called once the first primary view is seen.
 * The purpose of this call is to provide basic information only,
 * like node UUID and group UUID.
 */
typedef enum wsrep_cb_status (*wsrep_connected_cb_t) (
    void*                    app_ctx,
    const wsrep_view_info_t* view
);


/*!
 * @brief group view handler
 *
 * This handler is called in *total order* corresponding to the group
 * configuration change. It is to provide a vital information about
 * new group view.
 *
 * @param app_ctx     application context
 * @param recv_ctx    receiver context
 * @param view        new view on the group
 * @param state       current state
 * @param state_len   length of current state
 */
typedef enum wsrep_cb_status (*wsrep_view_cb_t) (
    void*                     app_ctx,
    void*                     recv_ctx,
    const wsrep_view_info_t*  view,
    const char*               state,
    size_t                    state_len
);


/*!
 * Magic string to tell provider to engage into trivial (empty) state transfer.
 * No data will be passed, but the node shall be considered JOINED.
 * Should be passed in sst_req parameter of wsrep_sst_cb_t.
 */
#define WSREP_STATE_TRANSFER_TRIVIAL "trivial"

/*!
 * Magic string to tell provider not to engage in state transfer at all.
 * The member will stay in WSREP_MEMBER_UNDEFINED state but will keep on
 * receiving all writesets.
 * Should be passed in sst_req parameter of wsrep_sst_cb_t.
 */
#define WSREP_STATE_TRANSFER_NONE "none"


/*!
 * @brief Creates and returns State Snapshot Transfer request for provider.
 *
 * This handler is called whenever the node is found to miss some of events
 * from the cluster history (e.g. fresh node joining the cluster).
 * SST will be used if it is impossible (or impractically long) to replay
 * missing events, which may be not known in advance, so the node must always
 * be ready to accept full SST or abort in case event replay is impossible.
 *
 * Normally SST request is an opaque buffer that is passed to the
 * chosen SST donor node and must contain information sufficient for
 * donor to deliver SST (typically SST method and delivery address).
 * See above macros WSREP_STATE_TRANSFER_TRIVIAL and WSREP_STATE_TRANSFER_NONE
 * to modify the standard provider behavior.
 *
 * @note Currently it is assumed that sst_req is allocated using
 *       malloc()/calloc()/realloc() and it will be freed by
 *       wsrep provider.
 *
 * @param app_ctx     application context
 * @param sst_req     location to store SST request
 * @param sst_req_len location to store SST request length or error code,
 *                    value of 0 means no SST.
 */
typedef enum wsrep_cb_status (*wsrep_sst_request_cb_t) (
    void*                     app_ctx,
    void**                    sst_req,
    size_t*                   sst_req_len
);


/*!
 * @brief apply callback
 *
 * This handler is called from wsrep library to apply replicated writeset
 * Must support brute force applying for multi-master operation
 *
 * @param recv_ctx  receiver context pointer provided by the application
 * @param ws_handle internal provider writeset handle
 * @param flags     WSREP_FLAG_... flags
 * @param data      data buffer containing the writeset
 * @param meta      transaction meta data of the writeset to be applied
 * @param exit_loop set to true to exit receive loop
 *
 * @return error code:
 * @retval 0 - success
 * @retval non-0 - application-specific error code
 */
typedef enum wsrep_cb_status (*wsrep_apply_cb_t) (
    void*                    recv_ctx,
    const wsrep_ws_handle_t* ws_handle,
    uint32_t                 flags,
    const wsrep_buf_t*       data,
    const wsrep_trx_meta_t*  meta,
    wsrep_bool_t*            exit_loop
);


/*!
 * @brief unordered callback
 *
 * This handler is called to execute unordered actions (actions that need not
 * to be executed in any particular order) attached to writeset.
 *
 * @param recv_ctx receiver context pointer provided by the application
 * @param data     data buffer containing the writeset
 */
typedef enum wsrep_cb_status (*wsrep_unordered_cb_t) (
    void*              recv_ctx,
    const wsrep_buf_t* data
);


/*!
 * @brief a callback to donate state snapshot
 *
 * This handler is called from wsrep library when it needs this node
 * to deliver state to a new cluster member.
 * No state changes will be committed for the duration of this call.
 * Wsrep implementation may provide internal state to be transmitted
 * to new cluster member for initial state.
 *
 * @param app_ctx   application context
 * @param recv_ctx  receiver context
 * @param str_msg   state transfer request message
 * @param gtid      current state ID on this node
 * @param state     current wsrep internal state buffer
 * @param bypass    bypass snapshot transfer, only transfer uuid:seqno pair
 */
typedef enum wsrep_cb_status (*wsrep_sst_donate_cb_t) (
    void*               app_ctx,
    void*               recv_ctx,
    const wsrep_buf_t*  str_msg,
    const wsrep_gtid_t* state_id,
    const wsrep_buf_t*  state,
    wsrep_bool_t        bypass
);


/*!
 * @brief a callback to signal application that wsrep state is synced
 *        with cluster
 *
 * This callback is called after wsrep library has got in sync with
 * rest of the cluster.
 *
 * @param app_ctx application context
 *
 * @return wsrep_cb_status enum
 */
typedef enum wsrep_cb_status (*wsrep_synced_cb_t) (void* app_ctx);


/*
 * An opaque encryption key of arbitrary size - provided by the application
 * May contain not only the key, but also algorithm specification and the like.
 */
typedef wsrep_buf_t wsrep_enc_key_t;

/*
 * Initialization vector/nonce. Given that most symmetric ciphers use 16 byte
 * blocks this can be made 32 bytes without much loss of generality.
 * Must be set by provider to start an encryption/decrytpion operation.
 */
typedef char wsrep_enc_iv_t[32];

/*
 * Encryption context that should be sufficient to deterministically encrypt/
 * decrypt a data buffer either standalone or as part of a stream. May be used
 * passed in apply_cb() along with the encrypted replication events to
 * application as well.
 *
 * @param key    [in] can be a pointer to const since provider will have to keep
 *               the keys until the last writeset that uses the key is in the
 *               cache
 * @param iv     [in] initialization vector for the beginning of the new
 *               operation.
 * @param ctx    [in/out] ongoing operation context
 *               To initialize a new context the encrypt_cb() caller sets it to
 *               NULL, which signals the encryption of a new continuous buffer.
 *               In that case the callback allocates the new context (using
 *               supplied key and iv) and stores the pointer to it for
 *               processing subsequent data.
 *               The end of the operation is signaled by passing TRUE in the
 *               paramter `final` to the encryption callback, the callback then
 *               finishes any pending encryption and deallocates the context.
 */
typedef struct
{
    const wsrep_enc_key_t* key;
    const wsrep_enc_iv_t*  iv;
    void*                  ctx;
}
wsrep_enc_ctx_t;

/*
 * Encryption direction
 */
typedef enum
{
    WSREP_ENC = 0, /* encryption */
    WSREP_DEC = 1  /* decryption */
}
wsrep_enc_direction_t;

/*
 * Encryption/decryption callback. Must be used by both provider and the
 * application to obtain identical results. Can be NULL for no encryption.
 *
 * @param app_ctx   application context
 * @param enc_ctx   current operation context
 * @param input     input data buffer
 * @param output    an output buffer, must be at least the size of the input
 *                  data plus unwritten bytes from the previous call(s). E.g. in
 *                  block mode, encryption/decryption operation will write data
 *                  to output in multiples of the algoritm block size. So a call
 *                  to encrypt a single byte won't normally write anything to
 *                  output waiting for the next input chunk. So on the next call
 *                  it may write one byte more than was given in the input.
 * @param direction of the operation (encryption/decryption)
 * @param final     true if this is the last buffer to encrypt in the stream.
 *                  In that case the callback shall write the remaining bytes of
 *                  the stream to output (if any) and deallocate ctx->ctx if
 *                  allocated previously
 *
 * @return          a number of bytes written to output or a negative error code.
 */
typedef enum wsrep_cb_status (*wsrep_encrypt_cb_t)
(   
    void*                 app_ctx,
    wsrep_enc_ctx_t*      enc_ctx,
    const wsrep_buf_t*    input,
    void*                 output,
    wsrep_enc_direction_t direction,
    bool                  final
);


/*!
 * Initialization parameters for wsrep provider.
 */
struct wsrep_init_args
{
    void* app_ctx;             //!< Application context for callbacks

    /* Configuration parameters */
    const char* node_name;     //!< Symbolic name of this node (e.g. hostname)
    const char* node_address;  //!< Address to be used by wsrep provider
    const char* node_incoming; //!< Address for incoming client connections
    const char* data_dir;      //!< Directory where wsrep files are kept if any
    const char* options;       //!< Provider-specific configuration string
    int         proto_ver;     //!< Max supported application protocol version

    /* Application initial state information. */
    const wsrep_gtid_t* state_id;    //!< Application state GTID
    const wsrep_buf_t*  state;       //!< Initial state for wsrep provider

    /* Application callbacks */
    wsrep_log_cb_t         logger_cb;       //!< logging handler
    wsrep_connected_cb_t   connected_cb;    //!< connected to group
    wsrep_view_cb_t        view_cb;         //!< group view change handler
    wsrep_sst_request_cb_t sst_request_cb;  //!< SST request creator
    wsrep_encrypt_cb_t     encrypt_cb;      //!< Encryption callback

    /* Applier callbacks */
    wsrep_apply_cb_t       apply_cb;        //!< apply  callback
    wsrep_unordered_cb_t   unordered_cb;    //!< callback for unordered actions

    /* State Snapshot Transfer callbacks */
    wsrep_sst_donate_cb_t  sst_donate_cb;   //!< donate SST
    wsrep_synced_cb_t      synced_cb;       //!< synced with group
};


/*! Type of the stats variable value in struct wsrep_status_var */
typedef enum wsrep_var_type
{
    WSREP_VAR_STRING, //!< pointer to null-terminated string
    WSREP_VAR_INT64,  //!< int64_t
    WSREP_VAR_DOUBLE  //!< double
}
wsrep_var_type_t;

/*! Generalized stats variable representation */
struct wsrep_stats_var
{
    const char*      name;     //!< variable name
    wsrep_var_type_t type;     //!< variable value type
    union {
        int64_t     _int64;
        double      _double;
        const char* _string;
    } value;                   //!< variable value
};


/*! Key struct used to pass certification keys for transaction handling calls.
 *  A key consists of zero or more key parts. */
typedef struct wsrep_key
{
    const wsrep_buf_t* key_parts;     /*!< Array of key parts  */
    size_t             key_parts_num; /*!< Number of key parts */
} wsrep_key_t;

/*! Key type:
 *  EXCLUSIVE conflicts with any key type
 *  SEMI      reserved. If not supported, should be interpreted as EXCLUSIVE
 *  SHARED    conflicts only with EXCLUSIVE keys */
typedef enum wsrep_key_type
{
    WSREP_KEY_SHARED = 0,
    WSREP_KEY_SEMI,
    WSREP_KEY_EXCLUSIVE
} wsrep_key_type_t;

/*! Data type:
 *  ORDERED    state modification event that should be applied and committed
 *             in order.
 *  UNORDERED  some action that does not modify state and execution of which is
 *             optional and does not need to happen in order.
 *  ANNOTATION (human readable) writeset annotation. */
typedef enum wsrep_data_type
{
    WSREP_DATA_ORDERED = 0,
    WSREP_DATA_UNORDERED,
    WSREP_DATA_ANNOTATION
} wsrep_data_type_t;


/*!
 * @brief Helper method to reset trx writeset handle state when trx id changes
 *
 * Instead of passing wsrep_ws_handle_t directly to wsrep calls,
 * wrapping handle with this call offloads bookkeeping from
 * application.
 */
static inline wsrep_ws_handle_t* wsrep_ws_handle_for_trx(
    wsrep_ws_handle_t* ws_handle,
    wsrep_trx_id_t     trx_id)
{
    if (ws_handle->trx_id != trx_id)
    {
        ws_handle->trx_id = trx_id;
        ws_handle->opaque = NULL;
    }
    return ws_handle;
}


/*!
 *  A handle for processing preordered actions.
 *  Must be initialized to WSREP_PO_INITIALIZER before use.
 */
typedef struct wsrep_po_handle { void* opaque; } wsrep_po_handle_t;

static const wsrep_po_handle_t WSREP_PO_INITIALIZER = { NULL };


typedef struct wsrep_st wsrep_t;
/*!
 * wsrep interface for dynamically loadable libraries
 */
struct wsrep_st {

    const char *version; //!< interface version string

  /*!
   * @brief Initializes wsrep provider
   *
   * @param wsrep provider handle
   * @param args  wsrep initialization parameters
   */
    wsrep_status_t (*init)   (wsrep_t*                      wsrep,
                              const struct wsrep_init_args* args);

  /*!
   * @brief Returns provider capabilities bitmap
   *
   * Note that these are potential provider capabilities. Provider will
   * offer only capabilities supported by all members in the view
   * (see wsrep_view_info).
   *
   * @param wsrep provider handle
   */
    wsrep_cap_t    (*capabilities) (wsrep_t* wsrep);

  /*!
   * @brief Passes provider-specific configuration string to provider.
   *
   * @param wsrep provider handle
   * @param conf  configuration string
   *
   * @retval WSREP_OK      configuration string was parsed successfully
   * @retval WSREP_WARNING could not parse configuration string, no action taken
   */
    wsrep_status_t (*options_set) (wsrep_t* wsrep, const char* conf);

  /*!
   * @brief Returns provider-specific string with current configuration values.
   *
   * @param wsrep provider handle
   *
   * @return a dynamically allocated string with current configuration
   *         parameter values
   */
    char*          (*options_get) (wsrep_t* wsrep);

  /*!
   * @brief A call to set/rotate the key in provider.
   *
   * This may happen asynchronously and so is a best effort operation.
   * Some buffers may still be encrypted with a previous key.
   *
   * @param a key object for the encryption callback
   *
   * return success or an error code
   */
    wsrep_status_t (*enc_set_key)(wsrep_t* wsrep, const wsrep_enc_key_t* key);

  /*!
   * @brief Opens connection to cluster
   *
   * Returns when either node is ready to operate as a part of the cluster
   * or fails to reach operating status.
   *
   * @param wsrep        provider handle
   * @param cluster_name unique symbolic cluster name
   * @param cluster_url  URL-like cluster address (backend://address)
   * @param state_donor  name of the node to be asked for state transfer.
   * @param bootstrap    a flag to request initialization of a new wsrep
   *                     service rather then a connection to the existing one.
   *                     cluster_url may still carry important initialization
   *                     parameters, like backend spec and/or listen address.
   */
    wsrep_status_t (*connect) (wsrep_t*     wsrep,
                               const char*  cluster_name,
                               const char*  cluster_url,
                               const char*  state_donor,
                               wsrep_bool_t bootstrap);

  /*!
   * @brief Closes connection to cluster.
   *
   * If state_uuid and/or state_seqno is not NULL, will store final state
   * in there.
   *
   * @param wsrep this  wsrep handler
   */
    wsrep_status_t (*disconnect)(wsrep_t* wsrep);

  /*!
   * @brief start receiving replication events
   *
   * This function never returns
   *
   * @param wsrep provider handle
   * @param recv_ctx receiver context
   */
    wsrep_status_t (*recv)(wsrep_t* wsrep, void* recv_ctx);

  /*!
   * @brief Tells provider that a given writeset has a read view associated
   *        with it.
   *
   * @param wsrep  provider handle
   * @param handle writeset handle
   * @param rv     read view GTID established by the caller or if NULL,
   *               provider will infer it internally.
   */
    wsrep_status_t (*assign_read_view)(wsrep_t*            wsrep,
                                       wsrep_ws_handle_t*  handle,
                                       const wsrep_gtid_t* rv);

  /*!
   * @brief Certifies transaction with provider.
   *
   * Must be called before transaction commit. Returns success code, which
   * caller must check.
   *
   * In case of WSREP_OK, transaction can proceed to commit.
   * Otherwise transaction must rollback.
   *
   * In case of a failure there are two conceptually different situations:
   * - the writeset was not ordered. In that case meta struct shall contain
   *   undefined GTID: WSREP_UUID_UNDEFINED:WSREP_SEQNO_UNDEFINED.
   * - the writeset was successfully ordered, but failed certification.
   *   In this case meta struct shall contain a valid GTID.
   *
   * Regardless of the return code, if meta struct contains a valid GTID
   * the commit order critical section must be entered with that GTID.
   *
   * @param wsrep      provider handle
   * @param conn_id    connection ID
   * @param ws_handle  writeset of committing transaction
   * @param flags      fine tuning the replication WSREP_FLAG_*
   * @param meta       transaction meta data
   *
   * @retval WSREP_OK         writeset successfully certified, can commit
   * @retval WSREP_TRX_FAIL   must rollback transaction
   * @retval WSREP_CONN_FAIL  must close client connection
   * @retval WSREP_NODE_FAIL  must close all connections and reinit
   */
    wsrep_status_t (*certify)(wsrep_t*                wsrep,
                              wsrep_conn_id_t         conn_id,
                              wsrep_ws_handle_t*      ws_handle,
                              uint32_t                flags,
                              wsrep_trx_meta_t*       meta);

  /*!
   * @brief Enters commit order critical section.
   *
   * Anything executed between this call and commit_order_leave() will be
   * executed in provider enforced order.
   *
   * @param wsrep      provider handle
   * @param ws_handle  internal provider writeset handle
   * @param meta       transaction meta data
   *
   * @retval WSREP_OK         commit order entered successfully
   * @retval WSREP_NODE_FAIL  must close all connections and reinit
   */
    wsrep_status_t (*commit_order_enter)(wsrep_t*                 wsrep,
                                         const wsrep_ws_handle_t* ws_handle,
                                         const wsrep_trx_meta_t*  meta);

  /*!
   * @brief Leaves commit order critical section
   *
   * Anything executed between commit_order_enter() and this call will be
   * executed in provider enforced order.
   *
   * @param wsrep      provider handle
   * @param ws_handle  internal provider writeset handle
   * @param meta       transaction meta data
   * @param error      buffer containing error info (null/empty for no error)
   *
   * @retval WSREP_OK         commit order left successfully
   * @retval WSREP_NODE_FAIL  must close all connections and reinit
   */
    wsrep_status_t (*commit_order_leave)(wsrep_t*                 wsrep,
                                         const wsrep_ws_handle_t* ws_handle,
                                         const wsrep_trx_meta_t*  meta,
                                         const wsrep_buf_t*       error);

  /*!
   * @brief Releases resources after transaction commit/rollback.
   *
   * Ends total order critical section.
   *
   * @param wsrep      provider handle
   * @param ws_handle  writeset of committing transaction
   * @retval WSREP_OK  release succeeded
   */
    wsrep_status_t (*release) (wsrep_t*            wsrep,
                               wsrep_ws_handle_t*  ws_handle);

  /*!
   * @brief Replay trx as a slave writeset
   *
   * If local trx has been aborted by brute force, and it has already
   * replicated before this abort, we must try if we can apply it as
   * slave trx. Note that slave nodes see only trx writesets and certification
   * test based on write set content can be different to DBMS lock conflicts.
   *
   * @param wsrep      provider handle
   * @param ws_handle  writeset of committing transaction
   * @param trx_ctx    transaction context
   *
   * @retval WSREP_OK         cluster commit succeeded
   * @retval WSREP_TRX_FAIL   must rollback transaction
   * @retval WSREP_BF_ABORT   brute force abort happened after trx replicated
   *                          must rollback transaction and try to replay
   * @retval WSREP_CONN_FAIL  must close client connection
   * @retval WSREP_NODE_FAIL  must close all connections and reinit
   */
    wsrep_status_t (*replay_trx)(wsrep_t*                  wsrep,
                                 const wsrep_ws_handle_t*  ws_handle,
                                 void*                     trx_ctx);

  /*!
   * @brief Abort certify() call of another thread.
   *
   * It is possible, that some high-priority transaction needs to abort
   * another transaction which is in certify() call waiting for resources.
   *
   * The kill routine checks that abort is not attempted against a transaction
   * which is front of the caller (in total order).
   *
   * If the abort was successful, the victim sequence number is stored
   * into location pointed by the victim_seqno.
   *
   * @param wsrep      provider handle
   * @param bf_seqno   seqno of brute force trx, running this cancel
   * @param victim_trx transaction to be aborted, and which is committing
   * @param victim_seqno seqno of the victim transaction if assigned
   *
   * @retval WSREP_OK          abort succeeded
   * @retval WSREP_NOT_ALLOWED the provider declined the abort request
   * @retval WSREP_TRX_MISSING the victim_trx was missing
   * @retval WSREP_WARNING     abort failed
   */
    wsrep_status_t (*abort_certification)(wsrep_t*       wsrep,
                                          wsrep_seqno_t  bf_seqno,
                                          wsrep_trx_id_t victim_trx,
                                          wsrep_seqno_t* victim_seqno);

  /*!
   * @brief Send a rollback fragment on behalf of trx
   *
   * @param wsrep  provider handle
   * @param trx    transaction to be rolled back
   * @param data   data to append to the fragment
   *
   * @retval WSREP_OK rollback fragment sent successfully
   */
    wsrep_status_t (*rollback)(wsrep_t*           wsrep,
                               wsrep_trx_id_t     trx,
                               const wsrep_buf_t* data);

  /*!
   * @brief Appends a row reference to transaction writeset
   *
   * Both copy flag and key_type can be ignored by provider (key type
   * interpreted as WSREP_KEY_EXCLUSIVE).
   *
   * @param wsrep      provider handle
   * @param ws_handle  writeset handle
   * @param keys       array of keys
   * @param count      length of the array of keys
   * @param type       type of the key
   * @param copy       can be set to FALSE if keys persist through commit.
   */
    wsrep_status_t (*append_key)(wsrep_t*            wsrep,
                                 wsrep_ws_handle_t*  ws_handle,
                                 const wsrep_key_t*  keys,
                                 size_t              count,
                                 enum wsrep_key_type type,
                                 wsrep_bool_t        copy);

  /*!
   * @brief Appends data to transaction writeset
   *
   * This method can be called any time before commit and it
   * appends a number of data buffers to transaction writeset.
   *
   * Both copy and unordered flags can be ignored by provider.
   *
   * @param wsrep      provider handle
   * @param ws_handle  writeset handle
   * @param data       array of data buffers
   * @param count      buffer count
   * @param type       type of data
   * @param copy       can be set to FALSE if data persists through commit.
   */
    wsrep_status_t (*append_data)(wsrep_t*             wsrep,
                                  wsrep_ws_handle_t*   ws_handle,
                                  const wsrep_buf_t*   data,
                                  size_t               count,
                                  enum wsrep_data_type type,
                                  wsrep_bool_t         copy);

  /*!
   * @brief Blocks until the given GTID is committed
   *
   * This call will block the caller until the given GTID
   * is guaranteed to be committed, or until a timeout occurs.
   * The timeout value is given in parameter tout, if tout is -1,
   * then the global causal read timeout applies.
   *
   * If no pointer upto is provided the call will block until
   * causal ordering with all possible preceding writes in the
   * cluster is guaranteed.
   *
   * If pointer to gtid is non-null, the call stores the global
   * transaction ID of the last transaction which is guaranteed
   * to be committed when the call returns.
   *
   * @param wsrep  provider handle
   * @param upto   gtid to wait upto
   * @param tout   timeout in seconds
   *               -1 wait for global causal read timeout
   * @param gtid   location to store GTID
   */
    wsrep_status_t (*sync_wait)(wsrep_t*      wsrep,
                                wsrep_gtid_t* upto,
                                int           tout,
                                wsrep_gtid_t* gtid);

  /*!
   * @brief Returns the last committed gtid
   *
   * @param gtid location to store GTID
   */
    wsrep_status_t (*last_committed_id)(wsrep_t*      wsrep,
                                        wsrep_gtid_t* gtid);

  /*!
   * @brief Clears allocated connection context.
   *
   * Whenever a new connection ID is passed to wsrep provider through
   * any of the API calls, a connection context is allocated for this
   * connection. This call is to explicitly notify provider of connection
   * closing.
   *
   * @param wsrep       provider handle
   * @param conn_id     connection ID
   * @param query       the 'set database' query
   * @param query_len   length of query (does not end with 0)
   */
    wsrep_status_t (*free_connection)(wsrep_t*        wsrep,
                                      wsrep_conn_id_t conn_id);

  /*!
   * @brief Replicates a query and starts "total order isolation" section.
   *
   * Regular mode:
   *
   * Replicates the action spec and returns success code, which caller must
   * check. Total order isolation continues until to_execute_end() is called.
   * Regular "total order isolation" is achieved by calling to_execute_start()
   * with WSREP_FLAG_TRX_START and WSREP_FLAG_TRX_END set.
   *
   * Two-phase mode:
   *
   * In this mode a query execution is split in two phases. The first phase is
   * acquiring total order isolation to access critical section and the
   * second phase is to release acquired resources in total order.
   *
   * To start the first phase the call is made with WSREP_FLAG_TRX_START set.
   * The action is replicated and success code is returned. The total order
   * isolation continues until to_execute_end() is called. However, the provider
   * will keep the reference to the operation for conflict resolution purposes.
   *
   * The second phase is started with WSREP_FLAG_TRX_END set. Provider
   * returns once it has achieved total ordering isolation for second phase.
   * Total order isolation continues until to_execute_end() is called.
   * All references to the operation are cleared by provider before
   * call to to_execute_end() returns.
   *
   * @param wsrep       provider handle
   * @param conn_id     connection ID
   * @param keys        array of keys
   * @param keys_num    length of the array of keys
   * @param action      action buffer array to be executed
   * @param count       action buffer count
   * @param flags       flags
   * @param meta        transaction meta data
   *
   * @retval WSREP_OK         cluster commit succeeded
   * @retval WSREP_CONN_FAIL  must close client connection
   * @retval WSREP_NODE_FAIL  must close all connections and reinit
   */
    wsrep_status_t (*to_execute_start)(wsrep_t*           wsrep,
                                       wsrep_conn_id_t    conn_id,
                                       const wsrep_key_t* keys,
                                       size_t             keys_num,
                                       const wsrep_buf_t* action,
                                       size_t             count,
                                       uint32_t           flags,
                                       wsrep_trx_meta_t*  meta);

  /*!
   * @brief Ends the total order isolation section.
   *
   * Marks the end of total order isolation. TO locks are freed
   * and other transactions are free to commit from this point on.
   *
   * @param wsrep   provider handle
   * @param conn_id connection ID
   * @param error   error information about TOI operation (empty for no error)
   *
   * @retval WSREP_OK         cluster commit succeeded
   * @retval WSREP_CONN_FAIL  must close client connection
   * @retval WSREP_NODE_FAIL  must close all connections and reinit
   */
    wsrep_status_t (*to_execute_end)(wsrep_t*           wsrep,
                                     wsrep_conn_id_t    conn_id,
                                     const wsrep_buf_t* error);


  /*!
   * @brief Collects preordered replication events into a writeset.
   *
   * @param wsrep   wsrep provider handle
   * @param handle  a handle associated with a given writeset
   * @param data    an array of data buffers.
   * @param count   length of data buffer array.
   * @param copy    whether provider needs to make a copy of events.
   *
   * @retval WSREP_OK         cluster-wide commit succeeded
   * @retval WSREP_TRX_FAIL   operation failed (e.g. trx size exceeded limit)
   * @retval WSREP_NODE_FAIL  must close all connections and reinit
   */
    wsrep_status_t (*preordered_collect) (wsrep_t*           wsrep,
                                          wsrep_po_handle_t* handle,
                                          const wsrep_buf_t* data,
                                          size_t             count,
                                          wsrep_bool_t       copy);

  /*!
   * @brief "Commits" preordered writeset to cluster.
   *
   * The contract is that the writeset will be committed in the same (partial)
   * order this method was called. Frees resources associated with the writeset
   * handle and reinitializes the handle.
   *
   * @param wsrep     wsrep provider handle
   * @param po_handle a handle associated with a given writeset
   * @param source_id ID of the event producer, also serves as the partial order
   *                  or stream ID - events with different source_ids won't be
   *                  ordered with respect to each other.
   * @param flags     WSREP_FLAG_... flags
   * @param pa_range  the number of preceding events this event can be processed
   *                  in parallel with. A value of 0 means strict serial
   *                  processing. Note: commits always happen in wsrep order.
   * @param commit    'true'  to commit writeset to cluster (replicate) or
   *                  'false' to rollback (cancel) the writeset.
   *
   * @retval WSREP_OK         cluster-wide commit succeeded
   * @retval WSREP_TRX_FAIL   operation failed (e.g. NON-PRIMARY component)
   * @retval WSREP_NODE_FAIL  must close all connections and reinit
   */
    wsrep_status_t (*preordered_commit)  (wsrep_t*             wsrep,
                                          wsrep_po_handle_t*   handle,
                                          const wsrep_uuid_t*  source_id,
                                          uint32_t             flags,
                                          int                  pa_range,
                                          wsrep_bool_t         commit);

  /*!
   * @brief Signals to wsrep provider that state snapshot has been sent to
   *        joiner.
   *
   * @param wsrep    provider handle
   * @param state_id state ID
   * @param rcode    0 or negative error code of the operation.
   */
    wsrep_status_t (*sst_sent)(wsrep_t*            wsrep,
                               const wsrep_gtid_t* state_id,
                               int                 rcode);

  /*!
   * @brief Signals to wsrep provider that new state snapshot has been received.
   *        May deadlock if called from sst_prepare_cb.
   *
   * @param wsrep     provider handle
   * @param state_id  state ID
   * @param state     initial state provided by SST donor
   * @param rcode     0 or negative error code of the operation.
   */
    wsrep_status_t (*sst_received)(wsrep_t*            wsrep,
                                   const wsrep_gtid_t* state_id,
                                   const wsrep_buf_t*  state,
                                   int                 rcode);


  /*!
   * @brief Generate request for consistent snapshot.
   *
   * If successful, this call will generate internally SST request
   * which in turn triggers calling SST donate callback on the nodes
   * specified in donor_spec. If donor_spec is null, callback is
   * called only locally. This call will block until sst_sent is called
   * from callback.
   *
   * @param wsrep      provider handle
   * @param msg        context message for SST donate callback
   * @param msg_len    length of context message
   * @param donor_spec list of snapshot donors
   */
    wsrep_status_t (*snapshot)(wsrep_t*           wsrep,
                               const wsrep_buf_t* msg,
                               const char*        donor_spec);

  /*!
   * @brief Returns an array of status variables.
   *        Array is terminated by Null variable name.
   *
   * @param wsrep provider handle
   * @return array of struct wsrep_status_var.
   */
    struct wsrep_stats_var* (*stats_get) (wsrep_t* wsrep);

  /*!
   * @brief Release resources that might be associated with the array.
   *
   * @param wsrep     provider handle.
   * @param var_array array returned by stats_get().
   */
    void (*stats_free) (wsrep_t* wsrep, struct wsrep_stats_var* var_array);

  /*!
   * @brief Reset some stats variables to inital value, provider-dependent.
   *
   * @param wsrep provider handle.
   */
    void (*stats_reset) (wsrep_t* wsrep);

  /*!
   * @brief Pauses writeset applying/committing.
   *
   * @return global sequence number of the paused state or negative error code.
   */
    wsrep_seqno_t (*pause) (wsrep_t* wsrep);

  /*!
   * @brief Resumes writeset applying/committing.
   */
    wsrep_status_t (*resume) (wsrep_t* wsrep);

  /*!
   * @brief Desynchronize from cluster
   *
   * Effectively turns off flow control for this node, allowing it
   * to fall behind the cluster.
   */
    wsrep_status_t (*desync) (wsrep_t* wsrep);

  /*!
   * @brief Request to resynchronize with cluster.
   *
   * Effectively turns on flow control. Asynchronous - actual synchronization
   * event to be delivered via sync_cb.
   */
    wsrep_status_t (*resync) (wsrep_t* wsrep);

  /*!
   * @brief Acquire global named lock
   *
   * @param wsrep  wsrep provider handle
   * @param name   lock name
   * @param shared shared or exclusive lock
   * @param owner  64-bit owner ID
   * @param tout   timeout in nanoseconds.
   *               0 - return immediately, -1 wait forever.
   * @return          wsrep status or negative error code
   * @retval -EDEADLK lock was already acquired by this thread
   * @retval -EBUSY   lock was busy
   */
    wsrep_status_t (*lock) (wsrep_t* wsrep,
                            const char* name, wsrep_bool_t shared,
                            uint64_t owner, int64_t tout);

  /*!
   * @brief Release global named lock
   *
   * @param wsrep   wsrep provider handle
   * @param name    lock name
   * @param owner   64-bit owner ID
   * @return        wsrep status or negative error code
   * @retval -EPERM lock does not belong to this owner
   */
    wsrep_status_t (*unlock) (wsrep_t* wsrep, const char* name, uint64_t owner);

  /*!
   * @brief Check if global named lock is locked
   *
   * @param wsrep wsrep provider handle
   * @param name  lock name
   * @param owner if not NULL will contain 64-bit owner ID
   * @param node  if not NULL will contain owner's node UUID
   * @return true if lock is locked
   */
    wsrep_bool_t (*is_locked) (wsrep_t* wsrep, const char* name, uint64_t* conn,
                               wsrep_uuid_t* node);

  /*!
   * wsrep provider name
   */
    const char* provider_name;

  /*!
   * wsrep provider version
   */
    const char* provider_version;

  /*!
   * wsrep provider vendor name
   */
    const char* provider_vendor;

  /*!
   * @brief Frees allocated resources before unloading the library.
   * @param wsrep provider handle
   */
    void (*free)(wsrep_t* wsrep);

    void *dlh;    //!< reserved for future use
    void *ctx;    //!< reserved for implementation private context
};


/*!
 *
 * @brief Loads wsrep library
 *
 * @param spec   path to wsrep library. If NULL or WSREP_NONE initializes dummy
 *               pass-through implementation.
 * @param hptr   wsrep handle
 * @param log_cb callback to handle loader messages. Otherwise writes to stderr.
 *
 * @return zero on success, errno on failure
 */
int wsrep_load(const char* spec, wsrep_t** hptr, wsrep_log_cb_t log_cb);

/*!
 * @brief Unloads wsrep library and frees associated resources
 *
 * @param hptr wsrep handler pointer
 */
void wsrep_unload(wsrep_t* hptr);

#ifdef __cplusplus
}
#endif

#endif /* WSREP_H */<|MERGE_RESOLUTION|>--- conflicted
+++ resolved
@@ -139,16 +139,13 @@
 #define WSREP_FLAG_PA_UNSAFE            ( 1ULL << 3 )
 #define WSREP_FLAG_COMMUTATIVE          ( 1ULL << 4 )
 #define WSREP_FLAG_NATIVE               ( 1ULL << 5 )
-<<<<<<< HEAD
 #define WSREP_FLAG_TRX_START            ( 1ULL << 6 )
 #define WSREP_FLAG_TRX_PREPARE          ( 1ULL << 7 )
 #define WSREP_FLAG_SNAPSHOT             ( 1ULL << 8 )
-
-#define WSREP_FLAGS_LAST                WSREP_FLAG_SNAPSHOT
+#define WSREP_FLAG_IMPLICIT_DEPS        ( 1ULL << 9 )
+
+#define WSREP_FLAGS_LAST                WSREP_FLAG_IMPLICIT_DEPS
 #define WSREP_FLAGS_MASK                ((WSREP_FLAGS_LAST << 1) - 1)
-=======
-#define WSREP_FLAG_IMPLICIT_DEPS        ( 1ULL << 9 )
->>>>>>> a4af4be2
 
 
 typedef uint64_t wsrep_trx_id_t;  //!< application transaction ID
