--- conflicted
+++ resolved
@@ -247,30 +247,14 @@
 } wsrep_stid_t;
 
 /*!
- * Identifier for transaction, processing in source node
- */
-typedef struct wsrep_src_trx {
-  wsrep_uuid_t      uuid;    //!< group-wide unique member ID
-  wsrep_trx_id_t    trx;     //!< local trx ID in source node
-} wsrep_src_trx_t;
-
-
-/*!
  * Transaction meta data
  */
 typedef struct wsrep_trx_meta
 {
-<<<<<<< HEAD
     wsrep_gtid_t  gtid;       /*!< Global transaction identifier */
     wsrep_stid_t  stid;       /*!< Source transaction identifier */
     wsrep_seqno_t depends_on; /*!< Sequence number of the last transaction
                                    this transaction may depend on */
-=======
-    wsrep_gtid_t    gtid;       /*!< Global transaction identifier */
-    wsrep_seqno_t   depends_on; /*!< Sequence number part of the last 
-                                   transaction this transaction depends on */
-    wsrep_src_trx_t src_trx;    /*!< transaction ID in source node */
->>>>>>> 1e2a2bd4
 } wsrep_trx_meta_t;
 
 
@@ -367,11 +351,7 @@
     size_t*                  sst_req_len
 );
 
-<<<<<<< HEAD
-
-
-=======
->>>>>>> 1e2a2bd4
+
 /*!
  * @brief apply callback
  *
