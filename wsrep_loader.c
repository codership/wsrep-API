/* Copyright (C) 2009 Codership Oy <info@codersihp.com>

   This program is free software; you can redistribute it and/or modify
   it under the terms of the GNU General Public License as published by
   the Free Software Foundation; version 2 of the License.

   This program is distributed in the hope that it will be useful,
   but WITHOUT ANY WARRANTY; without even the implied warranty of
   MERCHANTABILITY or FITNESS FOR A PARTICULAR PURPOSE.  See the
   GNU General Public License for more details.

   You should have received a copy of the GNU General Public License
   along with this program; if not, write to the Free Software
   Foundation, Inc., 59 Temple Place, Suite 330, Boston, MA  02111-1307  USA
 */

/*! @file wsrep implementation loader */

#include <dlfcn.h>
#include <errno.h>
#include <string.h>
#include <stdio.h>

#include "wsrep_api.h"

// Logging stuff for the loader
static const char* log_levels[] = {"FATAL", "ERROR", "WARN", "INFO", "DEBUG"};

static void default_logger (wsrep_log_level_t lvl, const char* msg)
{
    fprintf (stderr, "wsrep loader: [%s] %s\n", log_levels[lvl], msg);
}

static wsrep_log_cb_t logger = default_logger;

/**************************************************************************
 * Library loader
 **************************************************************************/

static int verify(const wsrep_t *wh, const char *iface_ver)
{
    const size_t msg_len = 128;
    char msg[msg_len];

#define VERIFY(_p) if (!(_p)) {                                       \
        snprintf(msg, msg_len, "wsrep_load(): verify(): %s\n", # _p); \
        logger (WSREP_LOG_ERROR, msg);                                \
        return EINVAL;                                                \
    }

    VERIFY(wh);
    VERIFY(wh->version);

    if (strcmp(wh->version, iface_ver)) {
        snprintf (msg, msg_len,
                  "provider interface version mismatch: need '%s', found '%s'",
                  iface_ver, wh->version);
        logger (WSREP_LOG_ERROR, msg);
        return EINVAL;
    }

    VERIFY(wh->init);
    VERIFY(wh->options_set);
    VERIFY(wh->options_get);
    VERIFY(wh->connect);
    VERIFY(wh->disconnect);
    VERIFY(wh->recv);
    VERIFY(wh->pre_commit);
    VERIFY(wh->post_commit);
    VERIFY(wh->post_rollback);
    VERIFY(wh->replay_trx);
    VERIFY(wh->abort_pre_commit);
    VERIFY(wh->append_query);
<<<<<<< HEAD
    VERIFY(wh->append_key);
    VERIFY(wh->set_variable);
    VERIFY(wh->set_database);
=======
    VERIFY(wh->append_row_key);
    VERIFY(wh->free_connection);
>>>>>>> 6daa396f
    VERIFY(wh->to_execute_start);
    VERIFY(wh->to_execute_end);
    VERIFY(wh->sst_sent);
    VERIFY(wh->sst_received);
    VERIFY(wh->stats_get);
    VERIFY(wh->stats_free);
    VERIFY(wh->pause);
    VERIFY(wh->resume);
    VERIFY(wh->desync);
    VERIFY(wh->resync);
    VERIFY(wh->provider_name);
    VERIFY(wh->provider_version);
    VERIFY(wh->provider_vendor);
    VERIFY(wh->free);
    return 0;
}


static wsrep_loader_fun wsrep_dlf(void *dlh, const char *sym)
{
    union {
        wsrep_loader_fun dlfun;
        void *obj;
    } alias;
    alias.obj = dlsym(dlh, sym);
    return alias.dlfun;
}

extern int wsrep_dummy_loader(wsrep_t *w);

int wsrep_load(const char *spec, wsrep_t **hptr, wsrep_log_cb_t log_cb)
{
    int ret = 0;
    void *dlh = NULL;
    wsrep_loader_fun dlfun;
    const size_t msg_len = 1024;
    char msg[msg_len + 1];
    msg[msg_len] = 0;

    if (NULL != log_cb)
        logger = log_cb;

    if (!(spec && hptr))
        return EINVAL;

    snprintf (msg, msg_len,
              "wsrep_load(): loading provider library '%s'", spec);
    logger (WSREP_LOG_INFO, msg);

    if (!(*hptr = malloc(sizeof(wsrep_t)))) {
        logger (WSREP_LOG_FATAL, "wsrep_load(): out of memory");
        return ENOMEM;
    }

    if (!spec || strcmp(spec, WSREP_NONE) == 0) {
        if ((ret = wsrep_dummy_loader(*hptr)) != 0) {
            free (*hptr);
            *hptr = NULL;
        }
        return ret;
    }

    if (!(dlh = dlopen(spec, RTLD_NOW | RTLD_LOCAL))) {
        snprintf(msg, msg_len, "wsrep_load(): dlopen(): %s", dlerror());
        logger (WSREP_LOG_ERROR, msg);
        ret = EINVAL;
        goto out;
    }

    if (!(dlfun = wsrep_dlf(dlh, "wsrep_loader"))) {
        ret = EINVAL;
        goto out;
    }

    if ((ret = (*dlfun)(*hptr)) != 0) {
        snprintf(msg, msg_len, "wsrep_load(): loader failed: %s",
                 strerror(ret));
        logger (WSREP_LOG_ERROR, msg);
        goto out;
    }

    if ((ret = verify(*hptr, WSREP_INTERFACE_VERSION)) != 0 &&
        (*hptr)->free) {
        snprintf (msg, msg_len,
                  "wsrep_load(): interface version mismatch: my version %s, "
                  "provider version %s", WSREP_INTERFACE_VERSION,
                  (*hptr)->version);
        logger (WSREP_LOG_ERROR, msg);
        (*hptr)->free(*hptr);
        goto out;
    }

    (*hptr)->dlh = dlh;

out:
    if (ret != 0) {
        if (dlh) dlclose(dlh);
        free(*hptr);
        *hptr = NULL;
    } else {
        snprintf (msg, msg_len,
                  "wsrep_load(): %s %s by %s loaded succesfully.",
                  (*hptr)->provider_name, (*hptr)->provider_version,
                  (*hptr)->provider_vendor);
        logger (WSREP_LOG_INFO, msg);
    }

    return ret;
}

void wsrep_unload(wsrep_t *hptr)
{
    if (!hptr) {
        logger (WSREP_LOG_WARN, "wsrep_unload(): null pointer.");
    } else {
        if (hptr->free)
            hptr->free(hptr);
        if (hptr->dlh)
            dlclose(hptr->dlh);
        free(hptr);
    }
}
<|MERGE_RESOLUTION|>--- conflicted
+++ resolved
@@ -71,14 +71,8 @@
     VERIFY(wh->replay_trx);
     VERIFY(wh->abort_pre_commit);
     VERIFY(wh->append_query);
-<<<<<<< HEAD
     VERIFY(wh->append_key);
-    VERIFY(wh->set_variable);
-    VERIFY(wh->set_database);
-=======
-    VERIFY(wh->append_row_key);
     VERIFY(wh->free_connection);
->>>>>>> 6daa396f
     VERIFY(wh->to_execute_start);
     VERIFY(wh->to_execute_end);
     VERIFY(wh->sst_sent);
